--- conflicted
+++ resolved
@@ -3,11 +3,7 @@
   "description": "A reactive client store for building super fast apps on sync",
   "version": "0.0.11",
   "dependencies": {
-<<<<<<< HEAD
     "@electric-sql/d2mini": "^0.1.3",
-=======
-    "@electric-sql/d2mini": "^0.1.2",
->>>>>>> e15ecd4c
     "@standard-schema/spec": "^1.0.0",
     "@tanstack/store": "^0.7.0"
   },
